--- conflicted
+++ resolved
@@ -255,7 +255,6 @@
         :return: Correction, Error.
         """
         comp = entry.composition
-<<<<<<< HEAD
 
         correction = 0
         error = 0
@@ -264,13 +263,6 @@
         if len(comp) == 1:   
             return 0, 0
 
-=======
-        if len(comp) == 1:  # Skip element entry
-            return 0.0, 0.0
-
-        correction = 0.0
-        error = 0.0
->>>>>>> 14b4f63c
         # Check for sulfide corrections
         if Element("S") in comp:
             sf_type = "sulfide"
