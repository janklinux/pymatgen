--- conflicted
+++ resolved
@@ -1229,10 +1229,7 @@
         incar = self.mp_scan_set.incar
         self.assertEqual(incar["METAGGA"], "Scan")
         self.assertEqual(incar["LASPH"], True)
-<<<<<<< HEAD
-=======
         self.assertEqual(incar["ENAUG"], 1360)
->>>>>>> d809d544
         self.assertEqual(incar["ENCUT"], 680)
         self.assertEqual(incar["NSW"], 500)
         # the default POTCAR contains metals
