--- conflicted
+++ resolved
@@ -30,11 +30,7 @@
 
 from numpy.linalg import svd
 from numpy.linalg import norm
-<<<<<<< HEAD
-from numpy import transpose
 from pymatgen.core.periodic_table import Specie
-=======
->>>>>>> 56d61ff7
 from pymatgen.core.structure import Structure
 from pymatgen.core.lattice import Lattice
 from pymatgen.symmetry.analyzer import SpacegroupAnalyzer
