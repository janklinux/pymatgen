--- conflicted
+++ resolved
@@ -83,7 +83,6 @@
                 Sampling frequency of the displacements (time_step is
                 multiplied by this number to get the real time between
                 measurements)
-<<<<<<< HEAD
             min_obs:
                 Minimum number of observations to have before including in
                 the MSD vs dt calculation. E.g. If a structure has 10
@@ -95,14 +94,6 @@
                 proportional to 1/dt, since the number of observations are
                 also proportional to 1/dt (and hence the variance is proportional
                 to dt)
-=======
-            max_dt:
-                maximum fraction of the total run time to use when
-                calculating MSD vs dt. Typical values are between 0.1-1.
-                If 0.1, the highest time interval will have 10 uncorrelated
-                samplings. If 1, there will only be one sampling at this
-                maximum dt.
->>>>>>> 7e685bd9
         """
         self.s = structure
         self.disp = displacements
@@ -207,7 +198,6 @@
                  sufficient statistics.
             specie:
                 Specie to calculate diffusivity for as a String. E.g., "Li".
-<<<<<<< HEAD
             min_obs:
                 Minimum number of observations to have before including in
                 the MSD vs dt calculation. E.g. If a structure has 10
@@ -219,14 +209,6 @@
                 proportional to 1/dt, since the number of observations are
                 also proportional to 1/dt (and hence the variance is proportional
                 to dt)
-=======
-            max_dt:
-                maximum fraction of the total run time to use when
-                calculating MSD vs dt. Typical values are between 0.1-1.
-                If 0.1, the highest time interval will have 10 uncorrelated
-                samplings. If 1, there will only be one sampling at this
-                maximum dt.
->>>>>>> 7e685bd9
         """
         structure = vaspruns[0].initial_structure
         step_skip = vaspruns[0].ionic_step_skip
