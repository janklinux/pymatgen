--- conflicted
+++ resolved
@@ -11,7 +11,7 @@
 import itertools
 import math
 import logging
-from functools import lru_cache, cached_property
+from functools import lru_cache
 
 import numpy as np
 from scipy.spatial import ConvexHull
@@ -1462,12 +1462,8 @@
             "linewidth": 3,
         }
 
-<<<<<<< HEAD
     @property  # type: ignore
     @lru_cache(1)
-=======
-    @cached_property
->>>>>>> 67cfee51
     def pd_plot_data(self):
         """
         Plotting data for phase diagram.
@@ -1577,15 +1573,9 @@
                 )
             elif self._dim == 4:
                 fig = self._get_3d_plot(label_stable)
-<<<<<<< HEAD
 
         return fig
 
-=======
-
-        return fig
-
->>>>>>> 67cfee51
     def plot_element_profile(self, element, comp, show_label_index=None, xlim=5):
         """
         Draw the element profile plot for a composition varying different
@@ -2196,7 +2186,7 @@
 
             if entry.composition.is_element:
                 clean_formula = str(entry.composition.elements[0])
-                font_dict = {"color": "#4c0e19", "size": 24.0}
+                font_dict = {"color": "#000000", "size": 24.0}
                 opacity = 1.0
             else:
                 formula = entry.composition.reduced_formula
@@ -2216,13 +2206,14 @@
             )
 
             if self._dim == 3 or self._dim == 4:
-                annotation.update({"z": z})
                 for d in ["xref", "yref"]:
                     annotation.pop(d)  # Scatter3d cannot contain xref, yref
                     if self._dim == 3:
                         annotation.update({"x": y, "y": x})
-                        if entry.is_element:
-                            z = z + (self._min_energy + 0.2)  # shifts element ref name
+                        if entry.composition.is_element:
+                            z = self._min_energy + 0.2  # shifts element ref name
+
+                annotation.update({"z": z})
 
             annotations_list.append(annotation)
 
@@ -2253,13 +2244,12 @@
 
             for coord, entry in zip(coords, entries):
                 energy = round(self._pd.get_form_energy_per_atom(entry), 3)
-                entry_id = entry.entry_id if entry.entry_id else None
+                entry_id = entry.entry_id if entry.entry_id else ""
                 formula = entry.composition.reduced_formula
                 clean_formula = self._htmlize_formula(formula)
 
                 x.append(coord[0])
                 y.append(coord[1])
-                energies.append(energy)
 
                 if self._dim == 3:
                     z.append(energy)
@@ -2271,6 +2261,9 @@
                 if not stable:
                     e_above_hull = round(self._pd.get_e_above_hull(entry), 3)
                     label += f" (+{e_above_hull} eV/atom)"
+                    energies.append(e_above_hull)
+                else:
+                    energies.append(energy)
 
                 texts.append(label)
 
@@ -2301,8 +2294,8 @@
                     y=stable_props["y"],
                     name="Stable",
                     marker=dict(
-                        color=stable_props["energies"],
-                        colorscale=plotly_layouts.colorscale,
+                        color="black",
+                        symbol="square",
                         size=10,
                     ),
                     hovertext=stable_props["texts"],
@@ -2315,9 +2308,9 @@
                     x=unstable_props["x"],
                     y=unstable_props["y"],
                     name="Above Hull",
-                    marker=dict(color="#ff0000", size=6, symbol="diamond"),
+                    marker=dict(color=unstable_props["energies"],
+                                colorscale=plotly_layouts.unstable_colorscale),
                     hovertext=unstable_props["texts"],
-                    visible="legendonly",
                 )
             )
 
@@ -2329,10 +2322,11 @@
                     y=stable_props["x"],
                     z=stable_props["z"],
                     name="Stable",
+                    opacity=0.8,
                     marker=dict(
-                        color=stable_props["energies"],
-                        colorscale=plotly_layouts.colorscale,
-                        size=8,
+                        color="black",
+                        symbol="circle",
+                        size=7,
                     ),
                     hovertext=stable_props["texts"],
                 )
@@ -2345,9 +2339,14 @@
                     y=unstable_props["x"],
                     z=unstable_props["z"],
                     name="Above Hull",
-                    marker=dict(color="#ff0000", size=4.5, symbol="diamond"),
+                    marker=dict(color=unstable_props["energies"],
+                                colorscale=plotly_layouts.unstable_colorscale,
+                                size=4.2,
+                                symbol="diamond",
+                                colorbar=dict(title="Energy Above Hull<br>(eV/atom)",
+                                              x=0.13, len=0.82),
+                                ),
                     hovertext=unstable_props["texts"],
-                    visible="legendonly",
                 )
             )
 
@@ -2361,7 +2360,7 @@
                     name="Stable",
                     marker=dict(
                         color=stable_props["energies"],
-                        colorscale=plotly_layouts.colorscale,
+                        colorscale="PRGn_r",
                         size=8,
                     ),
                     hovertext=stable_props["texts"],
@@ -2375,7 +2374,7 @@
                     y=unstable_props["y"],
                     z=unstable_props["z"],
                     name="Above Hull",
-                    marker=dict(color="#ff0000", size=6, symbol="diamond"),
+                    marker=dict(color="#ff0000", size=5, symbol="diamond"),
                     hovertext=unstable_props["texts"],
                     visible="legendonly",
                 )
@@ -2449,14 +2448,15 @@
             i=facets[:, 1],
             j=facets[:, 0],
             k=facets[:, 2],
-            opacity=0.3,
+            opacity=0.8,
             intensity=self._pd.qhull_data[:-1, 2],
-            colorscale="PiYG_r",
-            colorbar=dict(title="Formation energy (eV/atom)", x=0.8, len=0.7),
+            colorscale=plotly_layouts.stable_colorscale,
+            colorbar=dict(title="Formation energy<br>(eV/atom)", x=0.8, len=0.82),
             hoverinfo="none",
+            lighting=dict(diffuse=0.0, ambient=1.0),
             name="Convex Hull (shading)",
+            flatshading=True,
             showlegend=True,
-            visible="legendonly",
         )
 
     def _create_plotly_quaternary_mesh(self):
@@ -2475,11 +2475,12 @@
             x=x,
             y=y,
             z=z,
+            colorscale=plotly_layouts.stable_colorscale,
+            intensity=energies,
             alphahull=0,
-            colorscale="PiYG_r",
-            intensity=energies,
-            opacity=0.2,
+            opacity=0.25,
             colorbar=dict(title="Formation energy (eV/atom)", x=0.8, len=0.8),
+            lighting=dict(diffuse=0.0, ambient=1.0),
             hoverinfo="none",
             name="Convex Hull (shading)",
             showlegend=True,
